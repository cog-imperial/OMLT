--- conflicted
+++ resolved
@@ -82,10 +82,6 @@
             k: (float(scaled_input_bounds[k][0]), float(scaled_input_bounds[k][1]))
             for k in block.inputs_set
         }
-<<<<<<< HEAD
-
-=======
->>>>>>> dcca13ce
         block.scaled_inputs = pyo.Var(block.inputs_set, initialize=0, bounds=bnds)
     else:
         block.scaled_inputs = pyo.Var(block.inputs_set, initialize=0)
