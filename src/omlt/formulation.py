import abc
import weakref

import pyomo.environ as pyo
from omlt.base import OmltVar


class _PyomoFormulationInterface(abc.ABC):
    """Pyomo Formulation Interface.

    Base class interface for a Pyomo formulation object. This class
    is largely internal, and developers of new formulations should derive from
    _PyomoFormulation.
    """

    @abc.abstractmethod
    def __init__(self):
        pass

    @abc.abstractmethod
    def _set_block(self, block):
        pass

    @property
    @abc.abstractmethod
    def block(self):
        """Return the block associated with this formulation."""

    @property
    @abc.abstractmethod
    def input_indexes(self):
        """Input indexes.

        Return the indices corresponding to the inputs of the
        ML model. This is a list of entries (which may be tuples
        for higher dimensional inputs).
        """

    @property
    @abc.abstractmethod
    def output_indexes(self):
        """Output indexes.

        Return the indices corresponding to the outputs of the
        ML model. This is a list of entries (which may be tuples
        for higher dimensional outputs).
        """

    @abc.abstractmethod
    def _build_formulation(self):
        """Build formulation.

        This method is called by the OmltBlock object to build the
        corresponding mathematical formulation of the model.
        """


class _PyomoFormulation(_PyomoFormulationInterface):
    """Pyomo Formulation.

    This is a base class for different Pyomo formulations. To create a new
    formulation, inherit from this class and implement the abstract methods
    and properties.
    """

    def __init__(self):
        self.__block = None

    def _set_block(self, block):
        self.__block = weakref.ref(block)

    @property
    def block(self):
<<<<<<< HEAD
        """Block.

        The underlying block containing the constraints / variables for this
        formulation.
        """
        if self.__block is not None:
            return self.__block()
        return None
=======
        """The underlying block containing the constraints / variables for this
        formulation."""
        return self.__block()
>>>>>>> bea9863b


def scalar_or_tuple(x):
    if len(x) == 1:
        return x[0]
    return x


def _setup_scaled_inputs_outputs(block, scaler=None, scaled_input_bounds=None):
    if scaled_input_bounds is not None:
        bnds = {
            k: (float(scaled_input_bounds[k][0]), float(scaled_input_bounds[k][1]))
            for k in block.inputs_set
        }
        block.scaled_inputs = OmltVar(block.inputs_set, initialize=0, bounds=bnds)
    else:
        block.scaled_inputs = OmltVar(block.inputs_set, initialize=0)

    block.scaled_outputs = OmltVar(block.outputs_set, initialize=0)

    if scaled_input_bounds is not None and scaler is None:
        # set the bounds on the inputs to be the same as the scaled inputs
        for k in block.scaled_inputs:
            v = block.inputs[k]
            v.setlb(pyo.value(block.scaled_inputs[k].lb))
            v.setub(pyo.value(block.scaled_inputs[k].ub))

    if scaled_input_bounds is not None and scaler is not None:
        # propagate unscaled bounds to the inputs
        lbs = scaler.get_unscaled_input_expressions(
            {k: t[0] for k, t in scaled_input_bounds.items()}
        )
        ubs = scaler.get_unscaled_input_expressions(
            {k: t[1] for k, t in scaled_input_bounds.items()}
        )
        for k in block.inputs:
            v = block.inputs[k]
            v.setlb(lbs[k])
            v.setub(ubs[k])

    # create scaling expressions (just unscaled = scaled if no scaler provided)
    input_scaling_expressions = {k: block.inputs[k] for k in block.inputs}
    output_unscaling_expressions = {k: block.scaled_outputs[k] for k in block.outputs}
    if scaler is not None:
        input_scaling_expressions = scaler.get_scaled_input_expressions(
            input_scaling_expressions
        )
        output_unscaling_expressions = scaler.get_unscaled_output_expressions(
            output_unscaling_expressions
        )

    @block.Constraint(block.scaled_inputs.index_set())
    def _scale_input_constraint(b, *args):
        return (
            block.scaled_inputs[args]
            == input_scaling_expressions[scalar_or_tuple(args)]
        )

    @block.Constraint(block.outputs.index_set())
    def _scale_output_constraint(b, *args):
        return (
            block.outputs[args] == output_unscaling_expressions[scalar_or_tuple(args)]
        )<|MERGE_RESOLUTION|>--- conflicted
+++ resolved
@@ -71,7 +71,6 @@
 
     @property
     def block(self):
-<<<<<<< HEAD
         """Block.
 
         The underlying block containing the constraints / variables for this
@@ -80,11 +79,6 @@
         if self.__block is not None:
             return self.__block()
         return None
-=======
-        """The underlying block containing the constraints / variables for this
-        formulation."""
-        return self.__block()
->>>>>>> bea9863b
 
 
 def scalar_or_tuple(x):
