--- conflicted
+++ resolved
@@ -49,14 +49,8 @@
           optimization development. Optimization and Engineering, 23:607-642
     """
 
-<<<<<<< HEAD
     def __init__(self, lt_definition, transformation="bigm", epsilon=0):
-        """
-        Create a LinearTreeGDPFormulation object
-=======
-    def __init__(self, lt_definition, transformation="bigm"):
         """Create a LinearTreeGDPFormulation object.
->>>>>>> d43643a4
 
         Arguments:
             lt_definition: LinearTreeDefintion Object
@@ -65,6 +59,9 @@
             transformation: choose which Pyomo.GDP formulation to apply.
                 Supported transformations are bigm, hull, mbigm, and custom
                 (default: {'bigm'})
+            epsilon: Tolerance to use in enforcing that choosing the right
+                branch of a linear tree node can only happen if the feature
+                is strictly greater than the branch value.(default: 0)
 
         Raises:
             Exception: If transformation not in supported transformations
@@ -108,7 +105,7 @@
             input_vars=self.block.scaled_inputs,
             output_vars=self.block.scaled_outputs,
             transformation=self.transformation,
-            epsilon=self.epsilon
+            epsilon=self.epsilon,
         )
 
 
@@ -141,17 +138,17 @@
 
     """
 
-<<<<<<< HEAD
     def __init__(self, lt_definition, epsilon=0):
-        """
-        Create a LinearTreeHybridBigMFormulation object
-=======
-    def __init__(self, lt_definition):
         """Create a LinearTreeHybridBigMFormulation object.
->>>>>>> d43643a4
 
         Arguments:
             lt_definition: LinearTreeDefinition Object
+
+        Keyword arguments:
+            epsilon: Tolerance to use in enforcing that choosing the right
+                branch of a linear tree node can only happen if the feature
+                is strictly greater than the branch value.(default: 0)
+
         """
         super().__init__()
         self.model_definition = lt_definition
@@ -188,8 +185,8 @@
             epsilon=self.epsilon,
         )
 
-        pe.TransformationFactory('gdp.bound_pretransformation').apply_to(self.block)
-        pe.TransformationFactory('gdp.binary_multiplication').apply_to(self.block)
+        pe.TransformationFactory("gdp.bound_pretransformation").apply_to(self.block)
+        pe.TransformationFactory("gdp.binary_multiplication").apply_to(self.block)
 
 
 def _build_output_bounds(model_def, input_bounds):
@@ -304,94 +301,4 @@
     transformation_string = "gdp." + transformation
 
     if transformation != "custom":
-<<<<<<< HEAD
-        pe.TransformationFactory(transformation_string).apply_to(block)
-=======
-        pe.TransformationFactory(transformation_string).apply_to(block)
-
-
-def _add_hybrid_formulation_to_block(block, model_definition, input_vars, output_vars):
-    """This function adds the Hybrid BigM representation to the OmltBlock.
-
-    Arguments:
-        block: OmltBlock
-        model_definition: LinearTreeDefinition Object
-        input_vars: input variables to the linear tree model
-        output_vars: output variable of the linear tree model
-    """
-    leaves = model_definition.leaves
-    input_bounds = model_definition.scaled_input_bounds
-    n_inputs = model_definition.n_inputs
-
-    # The set of trees
-    tree_ids = list(leaves.keys())
-    # Create a list of tuples that contains the tree and leaf indices. Note that
-    # the leaf indices depend on the tree in the ensemble.
-    t_l = [(tree, leaf) for tree in tree_ids for leaf in leaves[tree]]
-
-    features = np.arange(0, n_inputs)
-
-    # Use the input_bounds and the linear models in the leaves to calculate
-    # the lower and upper bounds on the output variable. Required for Pyomo.GDP
-    output_bounds = _build_output_bounds(model_definition, input_bounds)
-
-    # Ouptuts are automatically scaled based on whether inputs are scaled
-    block.outputs.setub(output_bounds[1])
-    block.outputs.setlb(output_bounds[0])
-    block.scaled_outputs.setub(output_bounds[1])
-    block.scaled_outputs.setlb(output_bounds[0])
-
-    # Create the intermeditate variables. z is binary that indicates which leaf
-    # in tree t is returned. intermediate_output is the output of tree t and
-    # the total output of the model is the sum of the intermediate_output vars
-    block.z = pe.Var(t_l, within=pe.Binary)
-    block.intermediate_output = pe.Var(tree_ids)
-
-    @block.Constraint(features, tree_ids)
-    def lower_bound_constraints(mdl, feat, tree):
-        leaf_ids = list(leaves[tree].keys())
-        return (
-            sum(
-                leaves[tree][leaf]["bounds"][feat][0] * mdl.z[tree, leaf]
-                for leaf in leaf_ids
-            )
-            <= input_vars[feat]
-        )
-
-    @block.Constraint(features, tree_ids)
-    def upper_bound_constraints(mdl, feat, tree):
-        leaf_ids = list(leaves[tree].keys())
-        return (
-            sum(
-                leaves[tree][leaf]["bounds"][feat][1] * mdl.z[tree, leaf]
-                for leaf in leaf_ids
-            )
-            >= input_vars[feat]
-        )
-
-    @block.Constraint(tree_ids)
-    def linear_constraint(mdl, tree):
-        leaf_ids = list(leaves[tree].keys())
-        return block.intermediate_output[tree] == sum(
-            (
-                sum(
-                    leaves[tree][leaf]["slope"][feat] * input_vars[feat]
-                    for feat in features
-                )
-                + leaves[tree][leaf]["intercept"]
-            )
-            * block.z[tree, leaf]
-            for leaf in leaf_ids
-        )
-
-    @block.Constraint(tree_ids)
-    def only_one_leaf_per_tree(b, tree):
-        leaf_ids = list(leaves[tree].keys())
-        return sum(block.z[tree, leaf] for leaf in leaf_ids) == 1
-
-    @block.Constraint()
-    def output_sum_of_trees(b):
-        return output_vars[0] == sum(
-            block.intermediate_output[tree] for tree in tree_ids
-        )
->>>>>>> d43643a4
+        pe.TransformationFactory(transformation_string).apply_to(block)