import pyomo.environ as pyo
import pytest
from omlt import OmltBlock
from omlt.base import OmltVar
from omlt.dependencies import julia_available

INPUTS_LENGTH = 3
OUTPUTS_LENGTH = 2


class DummyFormulation:
    def __init__(self):
        self.input_indexes = ["A", "C", "D"]
        self.output_indexes = [(0, 0), (0, 1), (1, 0), (1, 1)]

    def _set_block(self, blk):
        pass

    def _build_formulation(self):
        pass

    def _clear_inputs(self):
        self.input_indexes = []

    def _clear_outputs(self):
        self.output_indexes = []

def test_block():
    m = pyo.ConcreteModel()
    m.b = OmltBlock()
    m.b._setup_inputs_outputs(input_indexes=["A", "B", "C"], output_indexes=[1, 4])
    m.b2 = OmltBlock()
    m.b2._setup_inputs_outputs(
        input_indexes=[(1, 3), (42, 1975), (13, 2)],
        output_indexes=[(0, 0), (0, 1), (1, 0), (1, 1)],
    )

    assert list(m.b.inputs) == ["A", "B", "C"]
    assert list(m.b.outputs) == [1, 4]
    assert list(m.b2.inputs) == [(1, 3), (42, 1975), (13, 2)]
    assert list(m.b2.outputs) == [(0, 0), (0, 1), (1, 0), (1, 1)]

    m = pyo.ConcreteModel()
    m.b = OmltBlock()
    formulation = DummyFormulation()
    m.b.build_formulation(formulation)
<<<<<<< HEAD
=======
    assert m.b._OmltBlockData__formulation is formulation
    assert [k for k in m.b.inputs] == ["A", "C", "D"]
    assert [k for k in m.b.outputs] == [(0, 0), (0, 1), (1, 0), (1, 1)]


@pytest.mark.skipif(
    not julia_available, reason="Test only valid when Julia is available"
)
def test_jump_block():
    m = pyo.ConcreteModel()
    m.b = OmltBlock()
    m.b.set_format("jump")

    with pytest.raises(ValueError) as excinfo:
        m.b.x = OmltVar(initialize=(2, 7), format="jump")
    expected_msg = "Initial value for JuMP variables must be an int or float, but <class 'tuple'> was provided."

    assert str(excinfo.value) == expected_msg

    m.b.y = OmltVar(initialize=2, format="jump")
    assert m.b.y.value == 2
    assert m.b.y.name == "y"
    m.b.y.lb = 0
    m.b.y.ub = 5
    assert m.b.y.lb == 0
    assert m.b.y.ub == 5

    formulation = dummy_formulation()

    m.b.build_formulation(formulation, format="jump")
>>>>>>> bea9863b

    assert m.b._OmltBlockData__formulation is formulation
    assert list(m.b.inputs) == ["A", "C", "D"]
    assert list(m.b.outputs) == [(0, 0), (0, 1), (1, 0), (1, 1)]


def test_input_output_auto_creation():
    m = pyo.ConcreteModel()
    m.b = OmltBlock()
    m.b._setup_inputs_outputs(
        input_indexes=range(INPUTS_LENGTH), output_indexes=range(OUTPUTS_LENGTH)
    )
    assert len(m.b.inputs) == INPUTS_LENGTH
    assert len(m.b.outputs) == OUTPUTS_LENGTH

    m.b2 = OmltBlock()
    m.b2._setup_inputs_outputs(
        input_indexes=[0],
        output_indexes=[0],
    )
    assert len(m.b2.inputs) == 1
    assert len(m.b2.outputs) == 1

    m.b3 = OmltBlock()
    formulation1 = DummyFormulation()
    formulation1._clear_inputs()
    expected_msg = (
                "OmltBlock must have at least one input to build a formulation. "
                f"{formulation1} has no inputs."
            )
    with pytest.raises(ValueError, match=expected_msg):
        m.b3.build_formulation(formulation1)

    formulation2 = DummyFormulation()
    formulation2._clear_outputs()
    expected_msg = (
                "OmltBlock must have at least one output to build a formulation. "
                f"{formulation2} has no outputs."
            )
    with pytest.raises(ValueError, match=expected_msg):
        m.b3.build_formulation(formulation2)<|MERGE_RESOLUTION|>--- conflicted
+++ resolved
@@ -44,8 +44,7 @@
     m.b = OmltBlock()
     formulation = DummyFormulation()
     m.b.build_formulation(formulation)
-<<<<<<< HEAD
-=======
+
     assert m.b._OmltBlockData__formulation is formulation
     assert [k for k in m.b.inputs] == ["A", "C", "D"]
     assert [k for k in m.b.outputs] == [(0, 0), (0, 1), (1, 0), (1, 1)]
@@ -76,7 +75,6 @@
     formulation = dummy_formulation()
 
     m.b.build_formulation(formulation, format="jump")
->>>>>>> bea9863b
 
     assert m.b._OmltBlockData__formulation is formulation
     assert list(m.b.inputs) == ["A", "C", "D"]
