--- conflicted
+++ resolved
@@ -1,74 +1,71 @@
-import os
-
-import pytest
-from pyomo.common.fileutils import this_file_dir
-from testbook import testbook
-
-from omlt.dependencies import (
-    keras_available,
-    onnx_available,
-    torch_available,
-    torch_geometric_available,
-)
-
-
-# TODO: These will be replaced with stronger tests using testbook soon
-def _test_run_notebook(folder, notebook_fname, n_cells):
-    # Change to notebook directory to allow for testing
-    cwd = os.getcwd()
-    os.chdir(os.path.join(this_file_dir(), "..", "..", "docs", "notebooks", folder))
-    with testbook(notebook_fname, timeout=500, execute=True) as tb:
-        assert tb.code_cells_executed == n_cells
-    os.chdir(cwd)
-
-
-@pytest.mark.skipif(not keras_available, reason="keras needed for this notebook")
-def test_autothermal_relu_notebook():
-    _test_run_notebook("neuralnet", "auto-thermal-reformer-relu.ipynb", 13)
-
-
-@pytest.mark.skipif(not keras_available, reason="keras needed for this notebook")
-def test_autothermal_reformer():
-    _test_run_notebook("neuralnet", "auto-thermal-reformer.ipynb", 13)
-
-
-def test_build_network():
-    _test_run_notebook("neuralnet", "build_network.ipynb", 37)
-
-
-@pytest.mark.skipif(
-    (not onnx_available) or (not keras_available),
-    reason="onnx and keras needed for this notebook",
-)
-def test_import_network():
-    _test_run_notebook("neuralnet", "import_network.ipynb", 16)
-
-
-@pytest.mark.skipif(not onnx_available, reason="onnx needed for this notebook")
-def test_mnist_example_convolutional():
-    _test_run_notebook("neuralnet", "mnist_example_convolutional.ipynb", 13)
-
-
-@pytest.mark.skipif(not onnx_available, reason="onnx needed for this notebook")
-def test_mnist_example_dense():
-    _test_run_notebook("neuralnet", "mnist_example_dense.ipynb", 13)
-
-
-@pytest.mark.skipif(not keras_available, reason="keras needed for this notebook")
-def test_neural_network_formulations():
-    _test_run_notebook("neuralnet", "neural_network_formulations.ipynb", 21)
-
-
-<<<<<<< HEAD
-@pytest.mark.skipif(
-    not (torch_available and torch_geometric_available),
-    reason="torch and torch_geometric needed for this notebook",
-)
-def test_graph_neural_network_formulation():
-    _test_run_notebook("neuralnet", "graph_neural_network_formulation.ipynb", 8)
-
-=======
-def test_index_handling():
-    _test_run_notebook("neuralnet", "index_handling.ipynb", 6)
-
->>>>>>> a3d128d5
+import os
+
+import pytest
+from pyomo.common.fileutils import this_file_dir
+from testbook import testbook
+
+from omlt.dependencies import (
+    keras_available,
+    onnx_available,
+    torch_available,
+    torch_geometric_available,
+)
+
+
+# TODO: These will be replaced with stronger tests using testbook soon
+def _test_run_notebook(folder, notebook_fname, n_cells):
+    # Change to notebook directory to allow for testing
+    cwd = os.getcwd()
+    os.chdir(os.path.join(this_file_dir(), "..", "..", "docs", "notebooks", folder))
+    with testbook(notebook_fname, timeout=500, execute=True) as tb:
+        assert tb.code_cells_executed == n_cells
+    os.chdir(cwd)
+
+
+@pytest.mark.skipif(not keras_available, reason="keras needed for this notebook")
+def test_autothermal_relu_notebook():
+    _test_run_notebook("neuralnet", "auto-thermal-reformer-relu.ipynb", 13)
+
+
+@pytest.mark.skipif(not keras_available, reason="keras needed for this notebook")
+def test_autothermal_reformer():
+    _test_run_notebook("neuralnet", "auto-thermal-reformer.ipynb", 13)
+
+
+def test_build_network():
+    _test_run_notebook("neuralnet", "build_network.ipynb", 37)
+
+
+@pytest.mark.skipif(
+    (not onnx_available) or (not keras_available),
+    reason="onnx and keras needed for this notebook",
+)
+def test_import_network():
+    _test_run_notebook("neuralnet", "import_network.ipynb", 16)
+
+
+@pytest.mark.skipif(not onnx_available, reason="onnx needed for this notebook")
+def test_mnist_example_convolutional():
+    _test_run_notebook("neuralnet", "mnist_example_convolutional.ipynb", 13)
+
+
+@pytest.mark.skipif(not onnx_available, reason="onnx needed for this notebook")
+def test_mnist_example_dense():
+    _test_run_notebook("neuralnet", "mnist_example_dense.ipynb", 13)
+
+
+@pytest.mark.skipif(not keras_available, reason="keras needed for this notebook")
+def test_neural_network_formulations():
+    _test_run_notebook("neuralnet", "neural_network_formulations.ipynb", 21)
+
+
+@pytest.mark.skipif(
+    not (torch_available and torch_geometric_available),
+    reason="torch and torch_geometric needed for this notebook",
+)
+def test_graph_neural_network_formulation():
+    _test_run_notebook("neuralnet", "graph_neural_network_formulation.ipynb", 8)
+
+
+def test_index_handling():
+    _test_run_notebook("neuralnet", "index_handling.ipynb", 6)